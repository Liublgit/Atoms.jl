"""
`module TightBinding`

### Summary

Implements some functionality for tight binding models

### Notes

* at the moment we assume availability of ASE, MatSciPy
"""
module TightBinding

using AtomsInterface
importall AtomsInterface

using Potentials, ASE, MatSciPy, Prototypes, SparseTools
import MatSciPy.potential_energy
import Potentials.evaluate, Potentials.evaluate_d

export AbstractTBModel, SimpleFunction
export TBModel, FermiDiracSmearing, potential_energy, forces, evaluate,
potential_energy_d, site_energy


abstract AbstractTBModel <: AbstractCalculator
abstract SmearingFunction <: SimpleFunction




"""`TBModel`: basic non-self consistent tight binding calculator. This
type admits TB models where the Hamiltonian is of the form

    H_ij = f_hop(r_ij)   if i ≠ j
    H_ii = f_os( {r_ij}_j )

i.e. the hopping terms is a pair potential while the on-site terms are
more general; this is consistent in particular with the NRL TB model.
This model can only descibe a single species of atoms.
"""
type TBModel{P_os, P_hop, P_ol, P_p} <: AbstractTBModel
    # Hamiltonian parameters
    onsite::P_os
    hop::P_hop
    overlap::P_ol
    # repulsive potential
    pair::P_p

    # HJ: add a parameter Rcut
    # since the functions "cutoff" in Potentials.jl and NRLTB.jl may conflict
    Rcut::Float64

    # remaining model parameters
    smearing::SmearingFunction
    norbitals::Int

    #  WHERE DOES THIS GO?
    fixed_eF::Bool
    eF::Float64
    # beta::Float64
    # eF::Float64

    # k-point sampling information:
    #    0 = open boundary
    #    1 = Gamma point
    nkpoints::Tuple{Int, Int, Int}

    # internals
    hfd::Float64           # step used for finite-difference approximations
    needupdate::Bool       # tells whether hamiltonian and spectrum are up-to-date
    arrays::Dict{Any, Any}      # storage for various
end

typealias TightBindingModel TBModel

TBModel(;onsite = ZeroSitePotential(),
        hop = ZeroPairPotential(),
        overlap = ZeroPairPotential(),
        pair = ZeroPairPotential(),
		Rcut = 0.0,
        smearing = ZeroTemperature(),
        norbitals = 0,
        fixed_eF = true,
        eF = 0.0,
        nkpoints = (0,0,0),
        hfd = 0.0,
        needupdate = true,
        arrays = Dict()) =
            TBModel(onsite, hop, overlap, pair, Rcut, smearing, norbitals,
                    fixed_eF, eF, nkpoints, hfd, needupdate, arrays)


############################################################
#### UTILITY FUNCTIONS

# import Potentials.cutoff
cutoff(tbm::TBModel) = tbm.Rcut
# HJ: not sure this returns right Rcut for NRL ----------------------------------
# max(cutoff(tbm.hop), cutoff(tbm.onsite), cutoff(tbm.pair))
# -------------------------------------------- ----------------------------------


"""`indexblock`:
a little auxiliary function to compute indices for several orbitals
"""
# indexblock(n::Vector, tbm::TBModel) =
#     (n-1) * tbm.norbitals .+ [1:tbm.norbitals;]'
indexblock(n::Integer, tbm::TBModel) =
    Int[(n-1) * tbm.norbitals + j for j = 1:tbm.norbitals]



"""`FermiDiracSmearing`:

f(e) = ( 1 + exp( beta (e - eF) ) )^{-1}
"""
type FermiDiracSmearing <: SmearingFunction
    beta
    eF
end
FermiDiracSmearing(beta;eF=0.0) = FermiDiracSmearing(beta, eF)
# FD distribution and its derivative. both are vectorised implementations
fermi_dirac(eF, beta, epsn) =
    2.0 ./ ( 1.0 + exp((epsn - eF) * beta) )
fermi_dirac_d(eF, beta, epsn) =
    - fermi_dirac(eF, beta, epsn).^2 .* exp((epsn - eF) * beta) * beta / 2.0
# Boilerplate to work with the FermiDiracSmearing type
@inline evaluate(fd::FermiDiracSmearing, epsn) =
    fermi_dirac(fd.eF, fd.beta, epsn)
@inline evaluate_d(fd::FermiDiracSmearing, epsn) =
    fermi_dirac_d(fd.eF, fd.beta, epsn)
# Boilerplate to work with the FermiDiracSmearing type
@inline evaluate(fd::FermiDiracSmearing, epsn, eF) =
    fermi_dirac(eF, fd.beta, epsn)
@inline evaluate_d(fd::FermiDiracSmearing, epsn, eF) =
    fermi_dirac_d(eF, fd.beta, epsn)

function set_eF!(fd::FermiDiracSmearing, eF)
    fd.eF = eF
end



"""`ZeroTemperature`:

TODO
"""
type ZeroTemperature <: SmearingFunction
    eF
end


# TODO: need a function that determines the Fermi Level!


function full_hermitian(A)
    A = 0.5 * (A + A')
    A[diagind(A)] = real(A[diagind(A)])
    return Hermitian(full(A))
end


"""`sorted_eig`:  helper function to compute eigenvalues, then sort them
in ascending order and sort the eig-vectors as well."""
function sorted_eig(H, M)
    epsn, C = eig(full_hermitian(H), full_hermitian(M))
    Isort = sortperm(epsn)
    return epsn[Isort], C[:, Isort]
end

import Base.setindex!
setindex!(tbm::TBModel, val, symbol) = set_array!(tbm, symbol, val)
import Base.getindex
getindex(tbm::TBModel, symbol) = get_array(tbm, symbol)

"store an array"
function set_array!(tbm::TBModel, key, val)
    tbm.arrays[key] = val
end

"""retrieve an array; instead of raising an exception if `key` does not exist,
 this function returns `nothing`"""
function get_array(tbm::TBModel, key)
    if haskey(tbm.arrays, key)
        return tbm.arrays[key]
    else
        return nothing
    end
end

""" store k-point dependent arrays"""
set_k_array!(tbm, q, symbol, k) =  set_array!(tbm, (symbol, k), q)
"""retrieve k-point dependent arrays"""
get_k_array(tbm, symbol, k) = get_array(tbm, (symbol, k))


 """`monkhorstpackgrid(cell, nkpoints)` : constructs an MP grid for the
computational cell defined by `cell` and `nkpoints`. Returns

### Parameters

* 'cell' : 3 × 1 array of lattice vector for (super)cell
* 'nkpoints' : 3 × 1 array of number of k-points in each direction. Now
it can only be (0, 0, kz::Int).

### Output

* `K`: 3 × Nk array of k-points
* `weights`: integration weights; scalar (uniform grid) or Nk array.
"""
function monkhorstpackgrid(cell::Matrix{Float64},
                           nkpoints::Tuple{Int64, Int64, Int64})
    kx, ky, kz = nkpoints
    ## We need to check somewhere that 'nkpoints' and 'pbc' are compatable,
	## e.g., if pbc[1]==false, then kx!=0 should return an error.
	# if kx != 0 || ky != 0
    #    error("This boundary condition has not been implemented yet!")
    # end
	## We want to sample the Γ-point (which is not really necessary?)
	if mod(kx,2) == 1 || mod(ky,2) == 1 || mod(kz,2) == 1
	     throw(ArgumentError("k should be an even number in Monkhorst-Pack
                grid so that the Γ-point can be sampled!"))
	end
   	# compute the lattice vector of reciprocal space
	v1 = cell[1,:][:]
    v2 = cell[2,:][:]
    v3 = cell[3,:][:]
    c12 = cross(v1,v2)
	c23 = cross(v2,v3)
	c31 = cross(v3,v1)
	b1 = 2 * π * c23 / dot(v1,c23)
	b2 = 2 * π * c31 / dot(v2,c31)
	b3 = 2 * π * c12 / dot(v3,c12)
	## MonkhorstPack: K = {b/kz * j + shift}_{j=-kz/2+1,...,kz/2}
	# with shift = 0.0.
	# We can exploit the symmetry of the BZ.
	## NOTE THAT this is not necessarily first BZ and
    # THE SYMMETRY HAS NOT BEEN FULLY EXPLOITED YET!!
	nx = Int(kx/2) + 1
	ny = Int(ky/2) + 1
	nz = Int(kz/2) + 1
	N = nx * ny * nz
	K = zeros(3, N)
	weight = zeros(N)

	kx_step = b1 / (kx==0? 1:kx)
	ky_step = b2 / (ky==0? 1:ky)
	kz_step = b3 / (kz==0? 1:kz)
    w_step = 1.0 / ( (kx==0? 1:kx) * (ky==0? 1:ky) * (kz==0? 1:kz) )
	# evaluate K and weight
   	for k1 = 1:nx, k2 = 1:ny, k3 = 1:nz
		k = k1 + (k2-1) * nx + (k3-1) * nx * ny
        K[:,k] = (k1-1) * kx_step + (k2-1) * ky_step + (k3-1) * kz_step
		# adjust weight by symmetry
		weight[k] = w_step * 8.0
    	if k1 == 1 || k1 == nx
			weight[k] = weight[k] / 2.0
		end
      	if k2 == 1 || k2 == ny
			weight[k] = weight[k] / 2.0
		end
    	if k3 == 1 || k3 == nz
			weight[k] = weight[k] / 2.0
		end
    end
	#print(K); println("\n"); print(weight); println("\n")
	#println("sum_weight = "); print(sum(weight))
    return K, weight
end



"""`monkhorstpackgrid(atm::ASEAtoms, tbm::TBModel)` : extracts cell and grid
    information and returns an MP grid.
"""
monkhorstpackgrid(atm::ASEAtoms, tbm::TBModel) =
    monkhorstpackgrid(cell(atm), tbm.nkpoints)



############################################################
##### update functions



"""`update_eig!(atm::ASEAtoms, tbm::TBModel)` : updates the hamiltonians
and spectral decompositions on the MP grid.
"""
function update_eig!(atm::ASEAtoms, tbm::TBModel)
    K, weight = monkhorstpackgrid(atm, tbm)
    nlist = NeighbourList(cutoff(tbm), atm)
    nnz_est = length(nlist) * tbm.norbitals^2 + length(atm) * tbm.norbitals^2
    It = zeros(Int32, nnz_est)
    Jt = zeros(Int32, nnz_est)
    Ht = zeros(Complex{Float64}, nnz_est)
    Mt = zeros(Complex{Float64}, nnz_est)
    X = positions(atm)
    for n = 1:size(K, 2)
        k = K[:,n]
        H, M = hamiltonian!(tbm, k, It, Jt, Ht, Mt, nlist, X)
        epsn, C = sorted_eig(H, M)
        set_k_array!(tbm, epsn, :epsn, k)
        set_k_array!(tbm, C, :C, k)
    end
end


"""`update!(atm::ASEAtoms, tbm:TBModel)`: checks whether the precomputed
data stored in `tbm` needs to be updated (by comparing atom positions) and
if so, does all necessary updates. At the moment, the following are updated:

* spectral decompositions (`update_eig!`)
* the fermi-level (`update_eF!`)
"""
function update!(atm::ASEAtoms, tbm::TBModel)
    Xnew = positions(atm)
    Xold = tbm[:X]   # (returns nothing if X has not been stored previously)
    if Xnew != Xold
        tbm[:X] = Xnew
        # do all the updates
        update_eig!(atm, tbm)
        update_eF!(atm, tbm)
    end
end


"""`update_eF!(tbm::TBModel)`: recompute the correct
fermi-level; using the precomputed data in `tbm.arrays`
"""
function update_eF!(atm::ASEAtoms, tbm::TBModel)
    if tbm.fixed_eF
        set_eF!(tbm.smearing, tbm.eF)
        return
    end
    # the following algorithm works for Fermi-Dirac, not general Smearing
    K, weight = monkhorstpackgrid(atm, tbm)
    Ne = tbm.norbitals * length(atm)
	nf = round(Int, ceil(Ne/2))
	# update_eig!(atm, tbm)
	# set an initial eF
	μ = 0.0
	for n = 1:size(K, 2)
        k = K[:, n]
        epsn_k = get_k_array(tbm, :epsn, k)
		μ += weight[n] * (epsn_k[nf] + epsn_k[nf+1]) /2
    end
	# iteration by Newton algorithm
	err = 1.0
	while abs(err) > 1.0e-8
		Ni = 0.0
		gi = 0.0
		for n = 1:size(K,2)
	        k = K[:, n]
    	    epsn_k = get_k_array(tbm, :epsn, k)
			Ni += weight[n] * r_sum( tbm.smearing(epsn_k, μ) )
			gi += weight[n] * r_sum( @D tbm.smearing(epsn_k, μ) )
		end
	    err = Ne - Ni
		#println("\n err=");  print(err)
	    μ = μ - err / gi
	end
    tbm.eF = μ
    set_eF!(tbm.smearing, tbm.eF)
end



############################################################
### Hamiltonian Evaluation


"""`hamiltonian`: computes the hamiltonitan and overlap matrix for a tight
binding model.

#### Parameters:

* `atm::ASEAtoms`
* `tbm::TBModel`
* `k = k=[0.;0.;0.]` : k-point at which the hamiltonian is evaluated

### Output: H, M

* `H` : hamiltoian in CSC format
* `M` : overlap matrix in CSC format
    """
function hamiltonian(atm::ASEAtoms, tbm::TBModel, k)
    nlist = NeighbourList(cutoff(tbm), atm)
    nnz_est = length(nlist) * tbm.norbitals^2 + length(atm) * tbm.norbitals^2
    It = zeros(Int32, nnz_est)
    Jt = zeros(Int32, nnz_est)
    Ht = zeros(Complex{Float64}, nnz_est)
    Mt = zeros(Complex{Float64}, nnz_est)
    X = positions(atm)
    return hamiltonian!( tbm, k, It, Jt, Ht, Mt, nlist, X)
end

hamiltonian(atm::ASEAtoms, tbm::TBModel) =
    hamiltonian(atm::ASEAtoms, tbm::TBModel, [0.;0.;0.])


function hamiltonian!(tbm::TBModel, k,
                      It, Jt, Ht, Mt, nlist, X)

    idx = 0                     # index ito triplet format
    H_nm = zeros(tbm.norbitals, tbm.norbitals)    # temporary arrays
    M_nm = zeros(tbm.norbitals, tbm.norbitals)
    temp = zeros(10)

    # loop through sites
    for (n, neigs, r, R, _) in Sites(nlist)
        In = indexblock(n, tbm)   # index-block for atom index n
        exp_i_kR = exp(im * (k' * (R - (X[:,neigs] .- X[:,n]))))
        # loop through the neighbours of the current atom
        for m = 1:length(neigs)
            Im = TightBinding.indexblock(neigs[m], tbm)
            # compute hamiltonian block
            H_nm = evaluate!(tbm.hop, r[m], R[:, m], H_nm)
            # compute overlap block
            M_nm = evaluate!(tbm.overlap, r[m], R[:, m], M_nm)
            # add new indices into the sparse matrix
            @inbounds for i = 1:tbm.norbitals, j = 1:tbm.norbitals
                idx += 1
                It[idx] = In[i]
                Jt[idx] = Im[j]
                Ht[idx] = H_nm[i,j]*exp_i_kR[m]
                Mt[idx] = M_nm[i,j]*exp_i_kR[m]
            end
        end
        # now compute the on-site terms (we could move these to be done in-place)
        H_nn = tbm.onsite(r, R)
        M_nn = tbm.overlap(0.0)
        # add into sparse matrix
        for i = 1:tbm.norbitals, j = 1:tbm.norbitals
            idx += 1
            It[idx] = In[i]
            Jt[idx] = In[j]
            Ht[idx] = H_nn[i,j]
            Mt[idx] = M_nn[i,j]
        end
    end

    # convert M, H into Sparse CCS and return
    #   TODO: The conversion to sparse format accounts for about 1/2 of the
    #         total cost. Since It, Jt are in an ordered format, it should be
    #         possible to write a specialised code that converts it to
    #         CCS much faster, possibly with less additional allocation?
    #         another option would be to store a single It, Jt somewhere
    #         for ALL the hamiltonians, and store multiple Ht, Mt and convert
    #         these "on-the-fly", depending on whether full or sparse is needed.
    #         but at the moment, eigfact cost MUCH more than the assembly,
    #         so we could choose to stop here.
    return sparse(It, Jt, Ht), sparse(It, Jt, Mt)
end



"""`densitymatrix(at::ASEAtoms, tbm::TBModel) -> rho`:

### Input
* `at::ASEAtoms` : configuration
* `tbm::TBModel` : calculator

### Output
* `rho::Matrix{Float64}`: density matrix,
    ρ = ∑_s f(ϵ_s) ψ_s ⊗ ψ_s
where `f` is given by `tbm.SmearingFunction`. With BZ integration, it becomes
    ρ = ∑_k w^k ∑_s f(ϵ_s^k) ψ_s^k ⊗ ψ_s^k
"""
function densitymatrix(at::ASEAtoms, tbm::TBModel)
    update!(at, tbm)
    K, weight = monkhorstpackgrid(atm, tbm)
    rho = 0.0
    for n = 1:size(K, 2)
        k = K[:, n]
        epsn_k = get_k_array(tbm, :epsn, k)
        C_k = get_k_array(tbm, :C, k)
        f = tbm.smearing(epsn_k, tbm.eF)
        # TODO: should eF be passed or should it be sotred in SmearingFunction?
        for m = 1:length(epsn_k)
            rho += weight[n] * f[m] * C_k[:,m] * C_k[:,m]'
        end
    end
    return rho
end



############################################################
### Standard Calculator Functions


function potential_energy(at::ASEAtoms, tbm::TBModel)

    update!(at, tbm)

    K, weight = monkhorstpackgrid(at, tbm)
    E = 0.0
    for n = 1:size(K, 2)
        k = K[:, n]
        epsn_k = get_k_array(tbm, :epsn, k)
        E += weight[n] * r_sum(tbm.smearing(epsn_k, tbm.eF) .* epsn_k)
        # TODO: pass eF?
    end

    return E
end



function forces_k(X::Matrix{Float64}, tbm::TBModel, nlist, k::Vector{Float64})

    # obtain the precomputed arrays
    epsn = get_k_array(tbm, :epsn, k)
    C = get_k_array(tbm, :C, k)
    df = tbm.smearing(epsn, tbm.eF) + epsn .* (@D tbm.smearing(epsn, tbm.eF))

    # precompute some products
    const C_df_Ct = (C * (df' .* C)')::Matrix{Complex{Float64}}
    const C_dfepsn_Ct = (C * ((df.*epsn)' .* C)')::Matrix{Complex{Float64}}

    # allocate forces
    const frc = zeros(Complex{Float64}, 3, size(X,2))

    # pre-allocate dH, with a (dumb) initial guess for the size
    const dH_nn = zeros(3, tbm.norbitals, tbm.norbitals, 6)
    const dH_nm = zeros(3, tbm.norbitals, tbm.norbitals)
    const dM_nm = zeros(3, tbm.norbitals, tbm.norbitals)

    # loop through all atoms, to compute the force on atm[n]
    for (n, neigs, r, R) in Sites(nlist)
        neigs::Vector{Int}
        R::Matrix{Float64}
        # compute the block of indices for the orbitals belonging to n
        In = indexblock(n, tbm)

        # compute ∂H_mm/∂y_n (onsite terms) M_nn = const ⇒ dM_nn = 0
        # dH_nn should be 3 x norbitals x norbitals x nneigs
        # dH_nn = (@D tbm.onsite(r, R))::Array{Float64,4}
        # in-place version
        if length(neigs) > size(dH_nn, 4)
            dH_nn = zeros(3, tbm.norbitals, tbm.norbitals,
                          ceil(Int, 1.5*length(neigs)))
        end
        evaluate_d!(tbm.onsite, r, R, dH_nn)

        for i_n = 1:length(neigs)
            m = neigs[i_n]
		    Im = indexblock(m, tbm)
            kR = dot(R[:,i_n] - (X[:,neigs[i_n]] - X[:,n]), k)
		    eikr = exp(im * kR)::Complex{Float64}
            # compute ∂H_nm/∂y_n (hopping terms) and ∂M_nm/∂y_n
            # dH_nm = (@GRAD tbm.hop(r[i_n], -R[:, i_n]))::Array{Float64,3}
            # dM_nm = (@GRAD tbm.overlap(r[i_n], -R[:,i_n]))::Array{Float64,3}
            grad!(tbm.hop, r[i_n], -R[:,i_n], dH_nm)
            grad!(tbm.overlap, r[i_n], -R[:,i_n], dM_nm)

            # the following is a hack to put the on-site assembly into the
            # innermost loop
            # F_n = - ∑_s f'(ϵ_s) < ψ_s | H,n - ϵ_s * M,n | ψ_s >
            for a = 1:tbm.norbitals, b = 1:tbm.norbitals
                t1 = 2.0 * real(C_df_Ct[Im[a], In[b]] * eikr)
                t2 = 2.0 * real(C_dfepsn_Ct[Im[a], In[b]] * eikr)
                t3 = C_df_Ct[In[a],In[b]]
                # add contributions to the force
                for j = 1:3
                    frc[j,n] = frc[j,n] - dH_nm[j,a,b] * t1 +
                                       dM_nm[j,a,b] * t2  + dH_nn[j,a,b,i_n] * t3
                    frc[j,m] = frc[j,m] - t3 * dH_nn[j,a,b,i_n]
                end
            end

        end  # m in neigs-loop
    end  #  sites-loop

    return frc

end



function forces(atm::ASEAtoms, tbm::TBModel)
    # tell tbm to update the spectral decompositions
    update!(atm, tbm)
    # allocate output
    frc = zeros(3, length(atm))

    # precompute neighbourlist
    nlist = NeighbourList(cutoff(tbm), atm)
    X = positions(atm)
    # BZ integration loop
    K, weight = monkhorstpackgrid(atm, tbm)
<<<<<<< HEAD
    for iK = 1:size(K,2)
=======

    for iK = 1:size(K,2)
        # ctr += 2 * size(get_k_array(tbm, :C, K[:,iK]), 1)^2
>>>>>>> 2dfd4fab
        frc +=  weight[iK] * real(forces_k(X, tbm, nlist, K[:,iK]))
    end
    return frc
end



# pull the k-loop inside the site-loop
function forces_(atm::ASEAtoms, tbm::TBModel)

    # tell tbm to update the spectral decompositions
    update!(atm, tbm)
    # allocate output
    const frc = zeros(3, length(atm))

    # precompute neighbourlist
    nlist = NeighbourList(cutoff(tbm), atm)
    X = positions(atm)::Matrix{Float64}
    K, weight = monkhorstpackgrid(atm, tbm)

    # obtain the precomputed arrays
    df = zeros(length(atm)*tbm.norbitals, size(K,2))::Matrix{Float64}
    dfe = zeros(length(atm)*tbm.norbitals, size(K,2))::Matrix{Float64}
    for iK = 1:size(K,2)
     	epsn = get_k_array(tbm, :epsn, K[:,iK])::Vector{Float64}
     	df[:,iK] = tbm.smearing(epsn, tbm.eF) + epsn .* (@D tbm.smearing(epsn, tbm.eF))
     	dfe[:,iK] = df[:,iK] .* epsn
    end
    df::Matrix{Float64}
    dfe::Matrix{Float64}
<<<<<<< HEAD
    
=======

>>>>>>> 2dfd4fab
    # pre-allocate dH, with a (dumb) initial guess for the size
    const dH_nn = zeros(3, tbm.norbitals, tbm.norbitals, 6)
    const dH_nm = zeros(3, tbm.norbitals, tbm.norbitals)
    const dM_nm = zeros(3, tbm.norbitals, tbm.norbitals)

    for (n, neigs, r, R, _) in Sites(nlist)
        # compute the block of indices for the orbitals belonging to n
        In = indexblock(n, tbm)

        # compute ∂H_mm/∂y_n (onsite terms) M_nn = const ⇒ dM_nn = 0
        # dH_nn should be 3 x norbitals x norbitals x nneigs
        # dH_nn = (@D tbm.onsite(r, R))::Array{Float64,4}
        # in-place version
        if length(neigs) > size(dH_nn, 4)
            dH_nn = zeros(3, tbm.norbitals, tbm.norbitals,
                          ceil(Int, 1.5*length(neigs)))
        end
        evaluate_d!(tbm.onsite, r, R, dH_nn)

        for i_n = 1:length(neigs)
     	    m = neigs[i_n]
			Im = indexblock(m, tbm)
            # compute ∂H_nm/∂y_n (hopping terms) and ∂M_nm/∂y_n
            # dH_nm = (@GRAD tbm.hop(r[i_n], -R[:, i_n]))::Array{Float64,3}
            # dM_nm = (@GRAD tbm.overlap(r[i_n], -R[:,i_n]))::Array{Float64,3}
            grad!(tbm.hop, r[i_n], -R[:,i_n], dH_nm)
            grad!(tbm.overlap, r[i_n], -R[:,i_n], dM_nm)

  	        for iK = 1:size(K,2)
			    k = K[:,iK]
	            kR = dot(R[:,i_n] - (X[:,neigs[i_n]] - X[:,n]), k)
			    eikr = exp(im * kR) # ::Complex{Float64}

			    C = get_k_array(tbm, :C, k)::Matrix{Complex{Float64}}
			    # C_df_Ct = (C * (df[:,iK]' .* C)')
			    # C_dfepsn_Ct = (C * (dfe[:,iK]' .* C)')

          	    # the following is a hack to put the on-site assembly into the
	            # innermost loop
    	        # F_n = - ∑_s f'(ϵ_s) < ψ_s | H,n - ϵ_s * M,n | ψ_s >
        	    for a = 1:tbm.norbitals, b = 1:tbm.norbitals
                    Ima = Im[a]; Ina = In[a]; Inb = In[b]
                    t1 = t2 = t3 = im*0.0
<<<<<<< HEAD
=======
                    # ctr += 3
>>>>>>> 2dfd4fab
                    @inbounds @simd for s = 1:size(C,2)
                        t1 += df[s,iK] * C[Ima,s] * C[Inb,s]' # C_df_Ct[Im[a], In[b]]
                        t2 += dfe[s,iK] * C[Ima,s] * C[Inb,s]' # C_dfepsn_Ct[Im[a], In[b]]
                        t3 += df[s,iK] * C[Ina,s] * C[Inb,s]' # C_df_Ct[In[a],In[b]]
                    end
                    s1 = 2.0 * real(t1 * eikr)
                    s2 = 2.0 * real(t2 * eikr)
                    s3 = real(t3)
            	    # t1 = 2.0 * real(C_df_Ct[Im[a], In[b]] * eikr)
                    # t2 = 2.0 * real(C_dfepsn_Ct[Im[a], In[b]] * eikr)
					# t3 = real(C_df_Ct[In[a],In[b]])
    	            # add contributions to the force
                    @inbounds for j = 1:3
                        frc[j,n] = frc[j,n] - weight[iK] * ( dH_nm[j,a,b] * s1 -
                                    dM_nm[j,a,b] * s2 - dH_nn[j,a,b,i_n] * s3 )
                        frc[j,m] = frc[j,m] - weight[iK] * s3 * dH_nn[j,a,b,i_n]
                    end
                end

	    end  # BZ integal k-loop
       	end  # m in neigs-loop
    end  # sites-loop
<<<<<<< HEAD
    
=======

>>>>>>> 2dfd4fab
    return frc
end




# compute all forces on all the atoms
function forces_debug(atm::ASEAtoms, tbm)
    # tell tbm to update the spectral decompositions
    update!(atm, tbm)
    # allocate output
    frc = zeros(3, length(atm))
    # precompute neighbourlist
    nlist = NeighbourList(cutoff(tbm), atm)
    X = positions(atm)

    @code_warntype forces_k(X, tbm, nlist, zeros(3))
end




potential_energy_d(atm::ASEAtoms, tbm::TBModel) = -forces(atm, tbm)




############################################################
### Site Energy Stuff


function site_energy(l::Integer, atm::ASEAtoms, tbm::TBModel)

    # tell tbm to update the spectral decompositions
    update!(atm, tbm)
    # BZ integration loop
    K, weight = monkhorstpackgrid(atm, tbm)

	# use the following parameters as those in update_eig!
	nlist = NeighbourList(cutoff(tbm), atm)
    nnz_est = length(nlist) * tbm.norbitals^2 + length(atm) * tbm.norbitals^2
    It = zeros(Int32, nnz_est)
    Jt = zeros(Int32, nnz_est)
    Ht = zeros(Complex{Float64}, nnz_est)
    Mt = zeros(Complex{Float64}, nnz_est)
    X = positions(atm)

    Es = 0.0
    for n = 1:size(K, 2)
        k = K[:, n]
        epsn = get_k_array(tbm, :epsn, k)
    	C = get_k_array(tbm, :C, k)::Matrix{Complex{Float64}}
	 	# precompute electron distribution function
		f = tbm.smearing(epsn, tbm.eF) .* epsn

    	# overlap matrix is needed in this calculation
	    # ([M^{1/2}*ψ]_i)^2 → [M*ψ]_i*[ψ]_i
        H, M = hamiltonian!(tbm, k, It, Jt, Ht, Mt, nlist, X)
		MC = M * C::Matrix{Complex{Float64}}

		I = indexblock(l, tbm)
		for j = 1:tbm.norbitals
			# the first component of the following line should be conjugate 
			Es += weight[n] * r_sum(real(f .* slice(C, I[j], :) .* slice(MC, I[j], :)))
			# Es += weight[n] * r_sum( f .* (slice(C, I[j], :) .* slice(MC, I[j], :)) )
		end
	end

    return Es
end



site_energy(nn::Array{Int}, atm::ASEAtoms, tbm::TBModel) =
    reshape(Float64[ site_energy(n, atm, tbm) for n in nn ], size(nn))





# site_forces always returns a complete gradient, i.e. dEs = d x Natm
# When idx is an array, then the return-value is the gradient of \sum_{i ∈ idx} E_i

function site_forces(idx::Array{Int,1}, atm::ASEAtoms, tbm::TBModel)

    # tell tbm to update the spectral decompositions
    update!(atm, tbm)
    # BZ integration loop
    K, weight = monkhorstpackgrid(atm, tbm)

    # allocate output
    sfrc = zeros(Float64, 3, length(atm))

    # precompute neighbourlist
    nlist = NeighbourList(cutoff(tbm), atm)
    X = positions(atm)
    for iK = 1:size(K,2)
        sfrc +=  weight[iK] * 
            real(site_forces_k(idx, X, tbm, nlist, K[:,iK]))
    end

    return sfrc
end



# scalar index: just wraps the vector version
site_forces(n::Int, atm::ASEAtoms, tbm::TBModel) = site_forces([n;], atm, tbm)




function site_forces_k(idx::Array{Int,1}, X::Matrix{Float64},
                       tbm::TBModel, nlist, k::Vector{Float64};
                       beta = ones(size(X,2)))
    # obtain the precomputed arrays
    epsn = get_k_array(tbm, :epsn, k)
    C = get_k_array(tbm, :C, k)::Matrix{Complex{Float64}}
	# some constant parameters
    Nelc = length(epsn)
    Natm = size(X,2)
    Norb = tbm.norbitals

    # allocate output
    const dEs = zeros(Complex{Float64}, 3, Natm)
    # pre-allocate dH, with a (dumb) initial guess for the size
    const dH_nn = zeros(3, Norb, Norb, 6)
    const dH_nm = zeros(3, Norb, Norb)
    const dM_nm = zeros(3, Norb, Norb)
	const dH_n = zeros(3, Norb, Norb, 6)
    const dM_n = zeros(3, Norb, Norb, 6)

	# precompute electron distribution function
	f = tbm.smearing(epsn, tbm.eF) .* epsn
    df = tbm.smearing(epsn, tbm.eF) + epsn .* (@D tbm.smearing(epsn, tbm.eF))

  	# overlap matrix is needed in this calculation
	# use the following parameters as those in update_eig!
    nnz_est = length(nlist) * Norb^2 + Natm * Norb^2
    It = zeros(Int32, nnz_est)
    Jt = zeros(Int32, nnz_est)
    Ht = zeros(Complex{Float64}, nnz_est)
    Mt = zeros(Complex{Float64}, nnz_est)
    H, M = hamiltonian!(tbm, k, It, Jt, Ht, Mt, nlist, X)
	MC = M * C::Matrix{Complex{Float64}}

    # loop through all atoms, to compute the force on atm[n]
    for (n, neigs, r, R) in Sites(nlist)
        # compute the block of indices for the orbitals belonging to n
        In = indexblock(n, tbm)
        exp_i_kR = exp(im * (k' * (R - (X[:, neigs] .- X[:, n]))))

        # compute ∂H_nn/∂y_m (onsite terms) M_nn = const ⇒ dM_nn = 0
        if length(neigs) > size(dH_nn, 4)
            dH_nn = zeros(3, Norb, Norb, ceil(Int, 1.5*length(neigs)))
            dH_n = zeros(3, Norb, Norb, ceil(Int, 1.5*length(neigs)))
            dM_n = zeros(3, Norb, Norb, ceil(Int, 1.5*length(neigs)))
        end
        evaluate_d!(tbm.onsite, r, R, dH_nn)

		# precompute and store dH and dM
        for i_n = 1:length(neigs)
            # compute and store ∂H_mn/∂y_n (hopping terms) and ∂M_mn/∂y_n
            grad!(tbm.hop, r[i_n], -R[:,i_n], dH_nm)
            dH_n[:,:,:,i_n] = dH_nm
            grad!(tbm.overlap, r[i_n], -R[:,i_n], dM_nm)
            dM_n[:,:,:,i_n] = dM_nm
		end

        # loop over orbitals
	    for s = 1:Nelc
    	    # compute g = H_{,n} * ψ_s  where H_{,n} does not contain H_{mm,n}
            #        gm = M_{,n} * ψ_s
            #        hg = H_{,m} * ψ_s  where H_{,m} only contains H_{nn,m}
        	# for now this is pretty dumb as it turns an O(1) vector
            # into an O(Nelc) vector - but best to just make it work for now
            g = zeros(Complex{Float64}, Nelc, 3)
            gm = zeros(Complex{Float64}, Nelc, 3)
            hg = zeros(Complex{Float64}, Nelc, 3, length(neigs))

           	for i_n = 1:length(neigs)
               	m = neigs[i_n]
	            Im = indexblock(m, tbm)
 			    # kR = dot(R[:,i_n] - (X[:,neigs[i_n]] - X[:,n]), k);  eikr = exp(im * kR)
                eikr = exp_i_kR[i_n]
              	for a = 1:3
					g[In, a] -= slice(dH_nn, a, :, :, i_n) * C[In, s]
                    g[In, a] += slice(dH_n, a, :, :, i_n)' * C[Im, s] # * eikr'
           	        g[Im, a] += slice(dH_n, a, :, :, i_n) * C[In, s] # * eikr
					# Note that g is not complete now. The original version has :
					# g[Im, a] += slice(dH_m,a,:,:,i_n) .* C[Im,s] * eikr, which
					# can not be done since ∂H_mm/∂y_n is not calculated in the loop
	                gm[In, a] += slice(dM_n, a, :, :, i_n)' * C[Im, s] # * eikr'
    	            gm[Im, a] += slice(dM_n, a, :, :, i_n) * C[In, s] # * eikr

                    hg[In, a, i_n] += slice(dH_nn, a, :, :, i_n) * C[In, s]
                end
           	end

            # from g we can now get ϵ_{s,n} and ψ_{s,n}
            # ϵ_{s,n} = < ψ_s | H_{,n} - ϵ_s ⋅ M_{,n} | ψ_s >  = ψ_s ⋅ g - ϵ_s ⋅ ψ_s ⋅ gm
            epsn_s_n = C[:,s]' * g - epsn[s] * C[:,s]' * gm
            # now ψ_{s,n} : given by  [ Ψ' ψ_{s,n} ]_t = - <ψ_t | H_{,n} | ψ_s > / (ϵ_t - ϵ_s)
            # we first compute  g_t = - <ψ_t | H_{,n} | ψ_s > = - [C' * g]_t
            g = C' * ( epsn[s] * gm - g )
            # now we divide through by (ϵ_t - ϵ_s), but need to be careful about
            # division by zero. If ϵ_t = ϵ_s and M!=constant matrix, then
			# < ψ_s | M | ψ_{s,n} > = -0.5 * < ψ_s | M_{,n} | ψ_s >
            for t = 1:Nelc
                if abs(epsn[t]-epsn[s]) > 1e-10
                    g[t,:] ./= (epsn[t]-epsn[s])
                else
                    g[t,:] = -0.5 * C[:,s]' * gm
                end
            end

            # we can obtain ψ_{s,n} by inverting the equation C' ψ_{s,n} = g
            # in fact we only need [ψ_{s,n}](required indices) but we can fix that later
            C_s_n = C * g
            MC_s_n = MC * g

            # now we can assemble the contribution to the site forces
            for id in idx, a = 1:3
                # in this iteration of the loop we compute the contributions
                # that come from the site i. hence multiply everything with beta[i]
                Ii = indexblock(id, tbm)
                # Part 1:  \sum_s \sum_b f'(ϵ_s) ϵ_{s,na} [ψ_s]_{ib}*[M*ψ_s]_{ib}
                dEs[a,n] += beta[id] * df[s] * epsn_s_n[a] * sum( C[Ii, s] .* MC[Ii, s] )
                # Part 2a: \sum_s \sum_b f(ϵ_s) [ψ_{s,na}]_{ib} [M*ψ_s]_{ib}
                # Part 2b: \sum_s \sum_b f(ϵ_s) [ψ_s]_{ib} [M_{,n}*ψ_s]_{ib}
                # Part 2c: \sum_s \sum_b f(ϵ_s) [ψ_s]_{ib} [M*ψ_{s,na}]_{ib}
                dEs[a,n] += beta[id] * f[s] * sum( MC[Ii, s] .* C_s_n[Ii,a] )
                dEs[a,n] += beta[id] * f[s] * sum( C[Ii, s] .* gm[Ii,a] )
                dEs[a,n] += beta[id] * f[s] * sum( C[Ii, s] .* MC_s_n[Ii,a] )
            end

            # perform the same above calculations for ϵ_{s,m} and ψ_{s,m}
            # that are related to the derivatives in H_{nn,m}
           	for i_n = 1:length(neigs)
               	m = neigs[i_n]
                g = hg[:, :, i_n]
                epsn_s_m = C[:,s]' * g
                g = - C' * g
                for t = 1:Nelc
                    if abs(epsn[t]-epsn[s]) > 1e-10
                        g[t,:] ./= (epsn[t]-epsn[s])
					else
                    	g[t,:] = 0.0
                    end
                end
                C_s_m = C * g
                MC_s_m = MC * g
                for id in idx, a = 1:3
                    Ii = indexblock(id, tbm)
                    dEs[a,m] += beta[id] * df[s] * epsn_s_m[a] * sum( C[Ii, s] .* MC[Ii, s] )
                    dEs[a,m] += beta[id] * f[s] * sum( MC[Ii, s] .* C_s_m[Ii,a] )
                    dEs[a,m] += beta[id] * f[s] * sum( C[Ii, s] .* MC_s_m[Ii,a] )
                end
            end

        end  # loop for s, eigenpairs
    end  # loop for n, atomic sites

    return -dEs # , [1:Natm;]
end




##################################################
### MODELS




include("NRLTB.jl")
include("tbtoymodel.jl")

end<|MERGE_RESOLUTION|>--- conflicted
+++ resolved
@@ -590,13 +590,7 @@
     X = positions(atm)
     # BZ integration loop
     K, weight = monkhorstpackgrid(atm, tbm)
-<<<<<<< HEAD
     for iK = 1:size(K,2)
-=======
-
-    for iK = 1:size(K,2)
-        # ctr += 2 * size(get_k_array(tbm, :C, K[:,iK]), 1)^2
->>>>>>> 2dfd4fab
         frc +=  weight[iK] * real(forces_k(X, tbm, nlist, K[:,iK]))
     end
     return frc
@@ -627,11 +621,7 @@
     end
     df::Matrix{Float64}
     dfe::Matrix{Float64}
-<<<<<<< HEAD
     
-=======
-
->>>>>>> 2dfd4fab
     # pre-allocate dH, with a (dumb) initial guess for the size
     const dH_nn = zeros(3, tbm.norbitals, tbm.norbitals, 6)
     const dH_nm = zeros(3, tbm.norbitals, tbm.norbitals)
@@ -675,10 +665,6 @@
         	    for a = 1:tbm.norbitals, b = 1:tbm.norbitals
                     Ima = Im[a]; Ina = In[a]; Inb = In[b]
                     t1 = t2 = t3 = im*0.0
-<<<<<<< HEAD
-=======
-                    # ctr += 3
->>>>>>> 2dfd4fab
                     @inbounds @simd for s = 1:size(C,2)
                         t1 += df[s,iK] * C[Ima,s] * C[Inb,s]' # C_df_Ct[Im[a], In[b]]
                         t2 += dfe[s,iK] * C[Ima,s] * C[Inb,s]' # C_dfepsn_Ct[Im[a], In[b]]
@@ -701,11 +687,6 @@
 	    end  # BZ integal k-loop
        	end  # m in neigs-loop
     end  # sites-loop
-<<<<<<< HEAD
-    
-=======
-
->>>>>>> 2dfd4fab
     return frc
 end
 
